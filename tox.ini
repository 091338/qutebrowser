# Tox (http://tox.testrun.org/) is a tool for running tests
# in multiple virtualenvs. This configuration file will run the
# test suite on all supported python versions. To use it, "pip install tox"
# and then run "tox" from this directory.

[tox]
envlist = unittests,misc,pep257,flake8,pylint,pyroma,check-manifest

[testenv]
basepython = python3

[testenv:mkvenv]
commands = {envpython} scripts/link_pyqt.py --tox {envdir}
envdir = {toxinidir}/.venv
usedevelop = true

[testenv:unittests]
# https://bitbucket.org/hpk42/tox/issue/246/ - only needed for Windows though
setenv = QT_QPA_PLATFORM_PLUGIN_PATH={envdir}/Lib/site-packages/PyQt5/plugins/platforms
passenv = DISPLAY XAUTHORITY HOME
deps =
    py==1.4.27
    pytest==2.7.0
    pytest-capturelog==0.7
    pytest-qt==1.3.0
    pytest-mock==0.5
    pytest-html==1.1
# We don't use {[testenv:mkvenv]commands} here because that seems to be broken
# on Ubuntu Trusty.
commands =
    {envpython} scripts/link_pyqt.py --tox {envdir}
    {envpython} -m py.test --strict {posargs}

[testenv:coverage]
passenv = DISPLAY XAUTHORITY HOME
deps =
    {[testenv:unittests]deps}
    coverage==3.7.1
    pytest-cov==1.8.1
    cov-core==1.15.0
commands =
    {[testenv:mkvenv]commands}
    {envpython} -m py.test --strict --cov qutebrowser --cov-report term --cov-report html {posargs}

[testenv:misc]
commands =
    {envpython} scripts/misc_checks.py git
    {envpython} scripts/misc_checks.py vcs qutebrowser scripts tests
    {envpython} scripts/misc_checks.py spelling qutebrowser scripts tests

[testenv:pylint]
skip_install = true
setenv = PYTHONPATH={toxinidir}/scripts
deps =
    -rrequirements.txt
    astroid==1.3.6
    beautifulsoup4==4.3.2
    pylint==1.4.3
    logilab-common==0.63.2
    six==1.9.0
commands =
    {[testenv:mkvenv]commands}
    {envdir}/bin/pylint scripts qutebrowser --rcfile=.pylintrc --output-format=colorized --reports=no
    {envpython} scripts/run_pylint_on_tests.py --rcfile=.pylintrc --output-format=colorized --reports=no

[testenv:pep257]
skip_install = true
deps = pep257==0.5.0
passenv = LANG
# Disabled checks:
# D102: Docstring missing, will be handled by others
# D209: Blank line before closing """ (removed from PEP257)
# D402: First line should not be function's signature (false-positives)
commands = {envpython} -m pep257 scripts tests qutebrowser --ignore=D102,D103,D209,D402 '--match=(?!resources|test_content_disposition).*\.py'

[testenv:flake8]
skip_install = true
deps =
    -rrequirements.txt
    pyflakes==0.8.1
    pep8==1.5.7  # rq.filter: <1.6.0
    flake8==2.4.0
commands =
    {[testenv:mkvenv]commands}
    {envdir}/bin/flake8 scripts tests qutebrowser --config=.flake8

[testenv:pyroma]
skip_install = true
deps =
    pyroma==1.8.1
    docutils==0.12
commands =
    {[testenv:mkvenv]commands}
    {envdir}/bin/pyroma .

[testenv:check-manifest]
skip_install = true
deps =
    check-manifest==0.24
commands =
    {[testenv:mkvenv]commands}
    {envdir}/bin/check-manifest --ignore 'qutebrowser/git-commit-id,qutebrowser/html/doc,qutebrowser/html/doc/*,*/__pycache__'

[testenv:docs]
skip_install = true
whitelist_externals = git
deps =
    -rrequirements.txt
commands =
    {[testenv:mkvenv]commands}
    {envpython} scripts/src2asciidoc.py
    git --no-pager diff --exit-code --stat
    {envpython} scripts/asciidoc2html.py {posargs}

<<<<<<< HEAD
[pytest]
norecursedirs = .tox .venv
markers =
    gui: Tests using the GUI (e.g. spawning widgets)
=======
[testenv:smoke]
deps =
    -rrequirements.txt
commands =
    {[testenv:mkvenv]commands}
    {envpython} -m qutebrowser --debug --no-err-windows --nowindow --temp-basedir about:blank ":later 500 quit"
>>>>>>> 9be5992a
<|MERGE_RESOLUTION|>--- conflicted
+++ resolved
@@ -112,16 +112,14 @@
     git --no-pager diff --exit-code --stat
     {envpython} scripts/asciidoc2html.py {posargs}
 
-<<<<<<< HEAD
-[pytest]
-norecursedirs = .tox .venv
-markers =
-    gui: Tests using the GUI (e.g. spawning widgets)
-=======
 [testenv:smoke]
 deps =
     -rrequirements.txt
 commands =
     {[testenv:mkvenv]commands}
     {envpython} -m qutebrowser --debug --no-err-windows --nowindow --temp-basedir about:blank ":later 500 quit"
->>>>>>> 9be5992a
+
+[pytest]
+norecursedirs = .tox .venv
+markers =
+    gui: Tests using the GUI (e.g. spawning widgets)